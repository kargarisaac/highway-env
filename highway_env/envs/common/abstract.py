import copy
import os
from typing import List, Tuple, Optional, Callable
import gym
from gym.utils import seeding
import numpy as np

from highway_env import utils
from highway_env.envs.common.action import action_factory, Action, DiscreteMetaAction, ActionType
from highway_env.envs.common.observation import observation_factory, ObservationType
from highway_env.envs.common.finite_mdp import finite_mdp
from highway_env.envs.common.graphics import EnvViewer
from highway_env.vehicle.behavior import IDMVehicle, LinearVehicle
from highway_env.vehicle.controller import MDPVehicle
from highway_env.vehicle.kinematics import Vehicle

Observation = np.ndarray


class AbstractEnv(gym.Env):

    """
    A generic environment for various tasks involving a vehicle driving on a road.

    The environment contains a road populated with vehicles, and a controlled ego-vehicle that can change lane and
    speed. The action space is fixed, but the observation space and reward function must be defined in the
    environment implementations.
    """
    observation_type: ObservationType
    action_type: ActionType
    automatic_rendering_callback: Optional[Callable]
    metadata = {'render.modes': ['human', 'rgb_array']}

    PERCEPTION_DISTANCE = 6.0 * MDPVehicle.SPEED_MAX
    """The maximum distance of any vehicle present in the observation [m]"""

    def __init__(self, config: dict = None) -> None:
        # Configuration
        self.config = self.default_config()
        if config:
            self.config.update(config)

        # Seeding
        self.np_random = None
        self.seed()

        # Scene
        self.road = None
<<<<<<< HEAD
        self.vehicle = None
=======
>>>>>>> 3ea38392
        self.controlled_vehicles = []

        # Spaces
        self.action_type = None
        self.action_space = None
        self.observation_type = None
        self.observation_space = None
        self.define_spaces()

        # Running
        self.time = 0  # Simulation time
        self.steps = 0  # Actions performed
        self.done = False

        # Rendering
        self.viewer = None
        self.automatic_rendering_callback = None
        self.should_update_rendering = True
        self.rendering_mode = 'human'
        self.enable_auto_render = False

        self.reset()

    @property
    def vehicle(self) -> Vehicle:
        """First (default) controlled vehicle."""
        return self.controlled_vehicles[0] if self.controlled_vehicles else None

    @vehicle.setter
    def vehicle(self, vehicle: Vehicle) -> None:
        """Set a unique controlled vehicle."""
        self.controlled_vehicles = [vehicle]

    @classmethod
    def default_config(cls) -> dict:
        """
        Default environment configuration.

        Can be overloaded in environment implementations, or by calling configure().
        :return: a configuration dict
        """
        return {
            "observation": {
                "type": "TimeToCollision"
            },
            "action": {
                "type": "DiscreteMetaAction"
            },
            "simulation_frequency": 15,  # [Hz]
            "policy_frequency": 1,  # [Hz]
            "other_vehicles_type": "highway_env.vehicle.behavior.IDMVehicle",
            "screen_width": 600,  # [px]
            "screen_height": 150,  # [px]
            "centering_position": [0.3, 0.5],
            "scaling": 5.5,
            "show_trajectories": False,
            "render_agent": True,
            "offscreen_rendering": os.environ.get("OFFSCREEN_RENDERING", "0") == "1",
            "manual_control": False
        }

    def seed(self, seed: int = None) -> List[int]:
        self.np_random, seed = seeding.np_random(seed)
        return [seed]

    def configure(self, config: dict) -> None:
        if config:
            self.config.update(config)

    def define_spaces(self) -> None:
        """
        Set the types and spaces of observation and action from config.
        """
        self.observation_type = observation_factory(self, self.config["observation"])
        self.action_type = action_factory(self, self.config["action"])
        self.observation_space = self.observation_type.space()
        self.action_space = self.action_type.space()

    def _reward(self, action: Action) -> float:
        """
        Return the reward associated with performing a given action and ending up in the current state.

        :param action: the last action performed
        :return: the reward
        """
        raise NotImplementedError

    def _is_terminal(self) -> bool:
        """
        Check whether the current state is a terminal state

        :return:is the state terminal
        """
        raise NotImplementedError

    def _cost(self, action: Action) -> float:
        """
        A constraint metric, for budgeted MDP.

        If a constraint is defined, it must be used with an alternate reward that doesn't contain it as a penalty.
        :param action: the last action performed
        :return: the constraint signal, the alternate (constraint-free) reward
        """
        raise NotImplementedError

    def reset(self) -> Observation:
        """
        Reset the environment to it's initial configuration

        :return: the observation of the reset state
        """
        self.define_spaces()  # First, to set the controlled vehicle class depending on action space
        self.time = self.steps = 0
        self.done = False
        self._reset()
        self.define_spaces()  # Second, to link the obs and actions to the vehicles once the scene is created
        return self.observation_type.observe()

    def _reset(self) -> None:
        """
        Reset the scene: roads and vehicles.

        This method must be overloaded by the environments.
        """
        raise NotImplementedError()

    def step(self, action: Action) -> Tuple[Observation, float, bool, dict]:
        """
        Perform an action and step the environment dynamics.

        The action is executed by the ego-vehicle, and all other vehicles on the road performs their default behaviour
        for several simulation timesteps until the next decision making step.

        :param action: the action performed by the ego-vehicle
        :return: a tuple (observation, reward, terminal, info)
        """
        if self.road is None or self.vehicle is None:
            raise NotImplementedError("The road and vehicle must be initialized in the environment implementation")

        self.steps += 1
        self._simulate(action)

        obs = self.observation_type.observe()
        reward = self._reward(action)
        terminal = self._is_terminal()

        info = {
            "speed": self.vehicle.speed,
            "crashed": self.vehicle.crashed,
            "action": action,
        }
        try:
            info["cost"] = self._cost(action)
        except NotImplementedError:
            pass

        return obs, reward, terminal, info

    def _simulate(self, action: Optional[Action] = None) -> None:
        """Perform several steps of simulation with constant action."""
        for _ in range(int(self.config["simulation_frequency"] // self.config["policy_frequency"])):
            # Forward action to the vehicle
            if action is not None \
                    and not self.config["manual_control"] \
                    and self.time % int(self.config["simulation_frequency"] // self.config["policy_frequency"]) == 0:
                self.action_type.act(action)

            self.road.act()
            self.road.step(1 / self.config["simulation_frequency"])
            self.time += 1

            # Automatically render intermediate simulation steps if a viewer has been launched
            # Ignored if the rendering is done offscreen
            self._automatic_rendering()

            # Stop at terminal states
            if self.done or self._is_terminal():
                break
        self.enable_auto_render = False

    def render(self, mode: str = 'human') -> Optional[np.ndarray]:
        """
        Render the environment.

        Create a viewer if none exists, and use it to render an image.
        :param mode: the rendering mode
        """
        self.rendering_mode = mode

        if self.viewer is None:
            self.viewer = EnvViewer(self)

        self.enable_auto_render = True

        # If the frame has already been rendered, do nothing
        if self.should_update_rendering:
            self.viewer.display()

        if not self.viewer.offscreen:
            self.viewer.handle_events()
        if mode == 'rgb_array':
            image = self.viewer.get_image()
            return image
        self.should_update_rendering = False

    def close(self) -> None:
        """
        Close the environment.

        Will close the environment viewer if it exists.
        """
        self.done = True
        if self.viewer is not None:
            self.viewer.close()
        self.viewer = None

    def get_available_actions(self) -> List[int]:
        """
        Get the list of currently available actions.

        Lane changes are not available on the boundary of the road, and speed changes are not available at
        maximal or minimal speed.

        :return: the list of available actions
        """
        if not isinstance(self.action_type, DiscreteMetaAction):
            raise ValueError("Only discrete meta-actions can be unavailable.")
        actions = [self.action_type.actions_indexes['IDLE']]
        for l_index in self.road.network.side_lanes(self.vehicle.lane_index):
            if l_index[2] < self.vehicle.lane_index[2] \
                    and self.road.network.get_lane(l_index).is_reachable_from(self.vehicle.position) \
                    and self.action_type.lateral:
                actions.append(self.action_type.actions_indexes['LANE_LEFT'])
            if l_index[2] > self.vehicle.lane_index[2] \
                    and self.road.network.get_lane(l_index).is_reachable_from(self.vehicle.position) \
                    and self.action_type.lateral:
                actions.append(self.action_type.actions_indexes['LANE_RIGHT'])
        if self.vehicle.speed_index < self.vehicle.SPEED_COUNT - 1 and self.action_type.longitudinal:
            actions.append(self.action_type.actions_indexes['FASTER'])
        if self.vehicle.speed_index > 0 and self.action_type.longitudinal:
            actions.append(self.action_type.actions_indexes['SLOWER'])
        return actions

    def _automatic_rendering(self) -> None:
        """
        Automatically render the intermediate frames while an action is still ongoing.

        This allows to render the whole video and not only single steps corresponding to agent decision-making.

        If a callback has been set, use it to perform the rendering. This is useful for the environment wrappers
        such as video-recording monitor that need to access these intermediate renderings.
        """
        if self.viewer is not None and self.enable_auto_render:
            self.should_update_rendering = True

            if self.automatic_rendering_callback is not None:
                self.automatic_rendering_callback()
            else:
                self.render(self.rendering_mode)

    def simplify(self) -> 'AbstractEnv':
        """
        Return a simplified copy of the environment where distant vehicles have been removed from the road.

        This is meant to lower the policy computational load while preserving the optimal actions set.

        :return: a simplified environment state
        """
        state_copy = copy.deepcopy(self)
        state_copy.road.vehicles = [state_copy.vehicle] + state_copy.road.close_vehicles_to(
            state_copy.vehicle, self.PERCEPTION_DISTANCE)

        return state_copy

    def change_vehicles(self, vehicle_class_path: str) -> 'AbstractEnv':
        """
        Change the type of all vehicles on the road

        :param vehicle_class_path: The path of the class of behavior for other vehicles
                             Example: "highway_env.vehicle.behavior.IDMVehicle"
        :return: a new environment with modified behavior model for other vehicles
        """
        vehicle_class = utils.class_from_path(vehicle_class_path)

        env_copy = copy.deepcopy(self)
        vehicles = env_copy.road.vehicles
        for i, v in enumerate(vehicles):
            if v is not env_copy.vehicle:
                vehicles[i] = vehicle_class.create_from(v)
        return env_copy

    def set_preferred_lane(self, preferred_lane: int = None) -> 'AbstractEnv':
        env_copy = copy.deepcopy(self)
        if preferred_lane:
            for v in env_copy.road.vehicles:
                if isinstance(v, IDMVehicle):
                    v.route = [(lane[0], lane[1], preferred_lane) for lane in v.route]
                    # Vehicle with lane preference are also less cautious
                    v.LANE_CHANGE_MAX_BRAKING_IMPOSED = 1000
        return env_copy

    def set_route_at_intersection(self, _to: str) -> 'AbstractEnv':
        env_copy = copy.deepcopy(self)
        for v in env_copy.road.vehicles:
            if isinstance(v, IDMVehicle):
                v.set_route_at_intersection(_to)
        return env_copy

    def set_vehicle_field(self, args: Tuple[str, object]) -> 'AbstractEnv':
        field, value = args
        env_copy = copy.deepcopy(self)
        for v in env_copy.road.vehicles:
            if isinstance(v, LinearVehicle):
                setattr(v, field, value)
        return env_copy

    def call_vehicle_method(self, args: Tuple[str, Tuple[object]]) -> 'AbstractEnv':
        method, method_args = args
        env_copy = copy.deepcopy(self)
        for i, v in enumerate(env_copy.road.vehicles):
            if hasattr(v, method):
                env_copy.road.vehicles[i] = getattr(v, method)(*method_args)
        return env_copy

    def randomize_behaviour(self) -> 'AbstractEnv':
        env_copy = copy.deepcopy(self)
        for v in env_copy.road.vehicles:
            if isinstance(v, IDMVehicle):
                v.randomize_behavior()
        return env_copy

    def to_finite_mdp(self):
        return finite_mdp(self, time_quantization=1/self.config["policy_frequency"])

    def __deepcopy__(self, memo):
        """Perform a deep copy but without copying the environment viewer."""
        cls = self.__class__
        result = cls.__new__(cls)
        memo[id(self)] = result
        for k, v in self.__dict__.items():
            if k not in ['viewer', 'automatic_rendering_callback']:
                setattr(result, k, copy.deepcopy(v, memo))
            else:
                setattr(result, k, None)
        return result<|MERGE_RESOLUTION|>--- conflicted
+++ resolved
@@ -46,10 +46,6 @@
 
         # Scene
         self.road = None
-<<<<<<< HEAD
-        self.vehicle = None
-=======
->>>>>>> 3ea38392
         self.controlled_vehicles = []
 
         # Spaces
