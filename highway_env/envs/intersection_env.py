from typing import Dict, Tuple

from gym.envs.registration import register
import numpy as np

from highway_env import utils
from highway_env.envs.common.abstract import AbstractEnv
from highway_env.road.lane import LineType, StraightLane, CircularLane, AbstractLane
from highway_env.road.regulation import RegulatedRoad
from highway_env.road.road import RoadNetwork


class IntersectionEnv(AbstractEnv):
    COLLISION_REWARD: float = -5
    HIGH_SPEED_REWARD: float = 1
    ARRIVED_REWARD: float = 1

    ACTIONS: Dict[int, str] = {
        0: 'SLOWER',
        1: 'IDLE',
        2: 'FASTER'
    }
    ACTIONS_INDEXES = {v: k for k, v in ACTIONS.items()}

    @classmethod
    def default_config(cls) -> dict:
        config = super().default_config()
        config.update({
            "observation": {
                "type": "Kinematics",
                "vehicles_count": 15,
                "features": ["presence", "x", "y", "vx", "vy", "cos_h", "sin_h"],
                "features_range": {
                    "x": [-100, 100],
                    "y": [-100, 100],
                    "vx": [-20, 20],
                    "vy": [-20, 20],
                },
                "absolute": True,
                "flatten": False,
                "observe_intentions": False
            },
            "action": {
                "type": "DiscreteMetaAction",
                "longitudinal": True,
                "lateral": False
            },
            "duration": 13,  # [s]
            "destination": "o1",
            "initial_vehicle_count": 10,
            "spawn_probability": 0.6,
            "screen_width": 600,
            "screen_height": 600,
            "centering_position": [0.5, 0.6],
            "scaling": 5.5 * 1.3,
            "collision_reward": IntersectionEnv.COLLISION_REWARD,
            "normalize_reward": False
        })
        return config

    def _reward(self, action: int) -> float:
        reward = self.config["collision_reward"] * self.vehicle.crashed \
                 + self.HIGH_SPEED_REWARD * (self.vehicle.speed_index == self.vehicle.SPEED_COUNT - 1)
        reward = self.ARRIVED_REWARD if self.has_arrived else reward
        if self.config["normalize_reward"]:
            reward = utils.lmap(reward, [self.config["collision_reward"], self.ARRIVED_REWARD], [0, 1])
        return reward

    def _is_terminal(self) -> bool:
        """The episode is over when a collision occurs or when the access ramp has been passed."""
        return self.vehicle.crashed \
            or self.steps >= self.config["duration"] * self.config["policy_frequency"] \
            or self.has_arrived

    def _reset(self) -> None:
        self._make_road()
        self._make_vehicles(self.config["initial_vehicle_count"])

    def step(self, action: int) -> Tuple[np.ndarray, float, bool, dict]:
        results = super().step(action)
        self._clear_vehicles()
        self._spawn_vehicle(spawn_probability=self.config["spawn_probability"])
        return results

    def _make_road(self) -> None:
        """
        Make an 4-way intersection.

        The horizontal road has the right of way. More precisely, the levels of priority are:
            - 3 for horizontal straight lanes and right-turns
            - 1 for vertical straight lanes and right-turns
            - 2 for horizontal left-turns
            - 0 for vertical left-turns

        The code for nodes in the road network is:
        (o:outer | i:inner + [r:right, l:left]) + (0:south | 1:west | 2:north | 3:east)

        :return: the intersection road
        """
        lane_width = AbstractLane.DEFAULT_WIDTH
        right_turn_radius = lane_width + 5  # [m}
        left_turn_radius = right_turn_radius + lane_width  # [m}
        outer_distance = right_turn_radius + lane_width / 2
        access_length = 50 + 50  # [m]

        net = RoadNetwork()
        n, c, s = LineType.NONE, LineType.CONTINUOUS, LineType.STRIPED
        for corner in range(4):
            angle = np.radians(90 * corner)
            is_horizontal = corner % 2
            priority = 3 if is_horizontal else 1
            rotation = np.array([[np.cos(angle), -np.sin(angle)], [np.sin(angle), np.cos(angle)]])
            # Incoming
            start = rotation @ np.array([lane_width / 2, access_length + outer_distance])
            end = rotation @ np.array([lane_width / 2, outer_distance])
            net.add_lane("o" + str(corner), "ir" + str(corner),
                         StraightLane(start, end, line_types=[s, c], priority=priority, speed_limit=10))
            # Right turn
            r_center = rotation @ (np.array([outer_distance, outer_distance]))
            net.add_lane("ir" + str(corner), "il" + str((corner - 1) % 4),
                         CircularLane(r_center, right_turn_radius, angle + np.radians(180), angle + np.radians(270),
                                      line_types=[n, c], priority=priority, speed_limit=10))
            # Left turn
            l_center = rotation @ (np.array([-left_turn_radius + lane_width / 2, left_turn_radius - lane_width / 2]))
            net.add_lane("ir" + str(corner), "il" + str((corner + 1) % 4),
                         CircularLane(l_center, left_turn_radius, angle + np.radians(0), angle + np.radians(-90),
                                      clockwise=False, line_types=[n, n], priority=priority - 1, speed_limit=10))
            # Straight
            start = rotation @ np.array([lane_width / 2, outer_distance])
            end = rotation @ np.array([lane_width / 2, -outer_distance])
            net.add_lane("ir" + str(corner), "il" + str((corner + 2) % 4),
                         StraightLane(start, end, line_types=[s, n], priority=priority, speed_limit=10))
            # Exit
            start = rotation @ np.flip([lane_width / 2, access_length + outer_distance], axis=0)
            end = rotation @ np.flip([lane_width / 2, outer_distance], axis=0)
            net.add_lane("il" + str((corner - 1) % 4), "o" + str((corner - 1) % 4),
                         StraightLane(end, start, line_types=[n, c], priority=priority, speed_limit=10))

        road = RegulatedRoad(network=net, np_random=self.np_random, record_history=self.config["show_trajectories"])
        self.road = road

    def _make_vehicles(self, n_vehicles: int = 10) -> None:
        """
        Populate a road with several vehicles on the highway and on the merging lane

        :return: the ego-vehicle
        """
        # Configure vehicles
        vehicle_type = utils.class_from_path(self.config["other_vehicles_type"])
        vehicle_type.DISTANCE_WANTED = 7  # Low jam distance
        vehicle_type.COMFORT_ACC_MAX = 6
        vehicle_type.COMFORT_ACC_MIN = -3

        # Random vehicles
        simulation_steps = 3
        for t in range(n_vehicles - 1):
            self._spawn_vehicle(np.linspace(0, 80, n_vehicles)[t])
        for _ in range(simulation_steps):
            [(self.road.act(), self.road.step(1 / self.config["simulation_frequency"])) for _ in range(self.config["simulation_frequency"])]

        # Challenger vehicle
        self._spawn_vehicle(60, spawn_probability=1, go_straight=True, position_deviation=0.1, speed_deviation=0)

        # Ego-vehicle
        ego_lane = self.road.network.get_lane(("o0", "ir0", 0))
        destination = self.config["destination"] or "o" + str(self.np_random.randint(1, 4))
        ego_vehicle = self.action_type.vehicle_class(
                         self.road,
                         ego_lane.position(60, 0),
                         speed=ego_lane.speed_limit,
                         heading=ego_lane.heading_at(50)) \
            .plan_route_to(destination)
        ego_vehicle.SPEED_MIN = 0
        ego_vehicle.SPEED_MAX = 9
        ego_vehicle.SPEED_COUNT = 3
        ego_vehicle.speed_index = ego_vehicle.speed_to_index(ego_lane.speed_limit)
        ego_vehicle.target_speed = ego_vehicle.index_to_speed(ego_vehicle.speed_index)

        # ego_vehicle.TAU_A = 1.0
        self.road.vehicles.append(ego_vehicle)
        self.vehicle = ego_vehicle
        for v in self.road.vehicles:  # Prevent early collisions
            if v is not ego_vehicle and np.linalg.norm(v.position - ego_vehicle.position) < 20:
                self.road.vehicles.remove(v)

    def _spawn_vehicle(self,
                       longitudinal: float = 0,
                       position_deviation: float = 1.,
                       speed_deviation: float = 1.,
                       spawn_probability: float = 0.6,
                       go_straight: bool = False) -> None:
        if self.np_random.rand() > spawn_probability:
            return

        route = self.np_random.choice(range(4), size=2, replace=False)
        route[1] = (route[0] + 2) % 4 if go_straight else route[1]
        vehicle_type = utils.class_from_path(self.config["other_vehicles_type"])
        vehicle = vehicle_type.make_on_lane(self.road, ("o" + str(route[0]), "ir" + str(route[0]), 0),
                                            longitudinal=longitudinal + 5 + self.np_random.randn() * position_deviation,
                                            speed=8 + self.np_random.randn() * speed_deviation)
        for v in self.road.vehicles:
            if np.linalg.norm(v.position - vehicle.position) < 15:
                return
        vehicle.plan_route_to("o" + str(route[1]))
        vehicle.randomize_behavior()
        self.road.vehicles.append(vehicle)
        return vehicle

    def _clear_vehicles(self) -> None:
        is_leaving = lambda vehicle: "il" in vehicle.lane_index[0] and "o" in vehicle.lane_index[1] \
                                     and vehicle.lane.local_coordinates(vehicle.position)[0] \
                                     >= vehicle.lane.length - 4 * vehicle.LENGTH
        self.road.vehicles = [vehicle for vehicle in self.road.vehicles if
                              vehicle is self.vehicle or not (is_leaving(vehicle) or vehicle.route is None)]

    @property
    def has_arrived(self, exit_distance=25) -> bool:
        return "il" in self.vehicle.lane_index[0] \
               and "o" in self.vehicle.lane_index[1] \
               and self.vehicle.lane.local_coordinates(self.vehicle.position)[0] >= exit_distance

    def _cost(self, action: int) -> float:
        """The constraint signal is the occurrence of collisions."""
        return float(self.vehicle.crashed)


<<<<<<< HEAD
=======
class MultiAgentIntersectionEnv(IntersectionEnv):
    @classmethod
    def default_config(cls) -> dict:
        config = super().default_config()
        config.update({
            "action": {
                 "type": "MultiAgentAction",
                 "action_config": {
                     "type": "DiscreteMetaAction",
                     "lateral": False,
                     "longitudinal": True
                 }
            },
            "observation": {
                "type": "MultiAgentObservation",
                "observation_config": {
                    "type": "Kinematics"
                }
            },
            "controlled_vehicles": 2
        })
        return config

    def _make_vehicles(self, n_vehicles: int = 10) -> None:
        super()._make_vehicles()

        # Ego-vehicles
        for ego_id in range(1, self.config["controlled_vehicles"]):
            ego_lane = self.road.network.get_lane(("o{}".format(ego_id), "ir{}".format(ego_id), 0))
            destination = self.config["destination"] or "o" + str(self.np_random.randint(1, 4))
            ego_vehicle = self.action_type.vehicle_class(
                             self.road,
                             ego_lane.position(60, 0),
                             speed=ego_lane.speed_limit,
                             heading=ego_lane.heading_at(50)) \
                .plan_route_to(destination)
            ego_vehicle.SPEED_MIN = 0
            ego_vehicle.SPEED_MAX = 9
            ego_vehicle.SPEED_COUNT = 3
            ego_vehicle.speed_index = ego_vehicle.speed_to_index(ego_lane.speed_limit)
            ego_vehicle.target_speed = ego_vehicle.index_to_speed(ego_vehicle.speed_index)

            self.road.vehicles.append(ego_vehicle)
            self.controlled_vehicles.append(ego_vehicle)
            for v in self.road.vehicles:  # Prevent early collisions
                if v is not ego_vehicle and np.linalg.norm(v.position - ego_vehicle.position) < 20:
                    self.road.vehicles.remove(v)
>>>>>>> 3ea38392

register(
    id='intersection-v0',
    entry_point='highway_env.envs:IntersectionEnv',
)

register(
    id='intersection-multi-agent-v0',
    entry_point='highway_env.envs:MultiAgentIntersectionEnv',
)<|MERGE_RESOLUTION|>--- conflicted
+++ resolved
@@ -224,8 +224,6 @@
         return float(self.vehicle.crashed)
 
 
-<<<<<<< HEAD
-=======
 class MultiAgentIntersectionEnv(IntersectionEnv):
     @classmethod
     def default_config(cls) -> dict:
@@ -273,7 +271,6 @@
             for v in self.road.vehicles:  # Prevent early collisions
                 if v is not ego_vehicle and np.linalg.norm(v.position - ego_vehicle.position) < 20:
                     self.road.vehicles.remove(v)
->>>>>>> 3ea38392
 
 register(
     id='intersection-v0',
